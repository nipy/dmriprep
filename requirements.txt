--- conflicted
+++ resolved
@@ -1,15 +1,8 @@
 Click>=6.0
-<<<<<<< HEAD
-dask
+dask==1.2.2
 dipy==0.16.0
-nipype
-pandas
-=======
-dask==1.2.2
-dipy
 nipype==1.2.0
 pandas==0.24.2
->>>>>>> 5c7ee0e8
 parse
 tqdm
 pybids==0.8.0
